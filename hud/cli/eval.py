--- conflicted
+++ resolved
@@ -34,7 +34,7 @@
             from openai import AsyncOpenAI
             from hud.agents.openai_chat_generic import GenericOpenAIChatAgent
         except ImportError as e:
-            design.error(
+            hud_console.error(
                 "OpenAI dependencies are not installed. "
                 "Please install with: pip install 'hud-python[agent]'"
             )
@@ -124,26 +124,15 @@
 
     # Check if it's a file
     path = Path(source)
-<<<<<<< HEAD
     if path.exists() and (path.suffix in [".json", ".jsonl"]):
-        design.info("📊 Loading task file…")
+        hud_console.info("📊 Loading task file…")
         
         # Use unified loader for both JSON and JSONL
         tasks = load_tasks(str(path))
         
         # Check if we have multiple tasks
         if len(tasks) > 1:
-            design.info(f"Found {len(tasks)} tasks in file, running as dataset…")
-=======
-    if path.exists() and path.suffix == ".json":
-        hud_console.info("📊 Loading task file…")
-        with open(path) as f:  # noqa: ASYNC230
-            json_data = json.load(f)
-
-        # Check if JSON contains multiple tasks (list with more than 1 task)
-        if isinstance(json_data, list) and len(json_data) > 1:
-            hud_console.info(f"Found {len(json_data)} tasks in JSON file, running as dataset…")
->>>>>>> 7dcb3baa
+            hud_console.info(f"Found {len(tasks)} tasks in file, running as dataset…")
 
             # Build agent class and config for run_dataset
             if agent_type == "vllm":
@@ -153,7 +142,7 @@
 
                     agent_class = GenericOpenAIChatAgent
                 except ImportError as e:
-                    design.error(
+                    hud_console.error(
                         "OpenAI dependencies are not installed. "
                         "Please install with: pip install 'hud-python\u27E6agent\u27E7'"
                     )
@@ -231,50 +220,21 @@
             hud_console.success(f"Completed {len(results)} tasks: {successful} successful")
             return
 
-<<<<<<< HEAD
         # Single task - use the first (and only) task
         task = tasks[0]
-        design.info("Found 1 task, running as single task…")
+        hud_console.info("Found 1 task, running as single task…")
     else:
         # Load from HuggingFace dataset or non-file source
-        design.info(f"📊 Loading tasks from: {source}…")
+        hud_console.info(f"📊 Loading tasks from: {source}…")
         tasks = load_tasks(source)
         
         if not tasks:
-            design.error(f"No tasks found in: {source}")
+            hud_console.error(f"No tasks found in: {source}")
             raise typer.Exit(1)
             
         # Single task - use the first task
         task = tasks[0]
-        design.info(f"Using first task from dataset...")
-=======
-        # Single task JSON (either direct object or list with 1 task)
-        if isinstance(json_data, list) and len(json_data) == 1:
-            hud_console.info("Found 1 task in JSON file, running as single task…")
-            task = Task(**json_data[0])
-        elif isinstance(json_data, dict):
-            task = Task(**json_data)
-        else:
-            hud_console.error("JSON file must contain a list of tasks when using --full flag")
-            raise typer.Exit(1)
-    else:
-        # Load from HuggingFace dataset
-        hud_console.info(f"📊 Loading dataset from HuggingFace: {source}…")
-        try:
-            from datasets import load_dataset
-        except ImportError as e:
-            hud_console.error(
-                "Datasets library is not installed. "
-                "Please install with: pip install 'hud-python[agent]'"
-            )
-            raise typer.Exit(1) from e
-
-        dataset = load_dataset(source, split="train")
-
-        # Get first task from dataset
-        sample_task = dataset[0]  # type: ignore[index]
-        task = Task(**sample_task)  # type: ignore[arg-type]
->>>>>>> 7dcb3baa
+        hud_console.info(f"Using first task from dataset...")
 
     task_prompt = task.prompt[:50] + "..." if len(task.prompt) > 50 else task.prompt
 
@@ -322,11 +282,11 @@
         raise typer.Exit(1) from e
 
     # Load tasks using unified loader
-    design.info(f"📊 Loading tasks from: {source}…")
+    hud_console.info(f"📊 Loading tasks from: {source}…")
     tasks = load_tasks(source)
     
     if not tasks:
-        design.error(f"No tasks found in: {source}")
+        hud_console.error(f"No tasks found in: {source}")
         raise typer.Exit(1)
     
     # Convert Task objects to dicts for dataset runners
@@ -339,7 +299,7 @@
     else:
         dataset_name = source.split("/")[-1]
     
-    design.info(f"Found {len(tasks)} tasks")
+    hud_console.info(f"Found {len(tasks)} tasks")
 
     # Build agent class + config for run_dataset
     if agent_type == "vllm":
@@ -347,23 +307,13 @@
             from openai import AsyncOpenAI
             from hud.agents.openai_chat_generic import GenericOpenAIChatAgent
 
-<<<<<<< HEAD
             agent_class = GenericOpenAIChatAgent
         except ImportError as e:
-            design.error(
+            hud_console.error(
                 "OpenAI dependencies are not installed. "
                 "Please install with: pip install 'hud-python[agent]'"
             )
             raise typer.Exit(1) from e
-=======
-        if isinstance(json_data, list):
-            dataset_or_tasks = json_data
-            dataset_name = f"JSON Dataset: {path.name}"
-            hud_console.info(f"Found {len(json_data)} tasks in JSON file")
-        else:
-            hud_console.error("JSON file must contain a list of tasks when using --full flag")
-            raise typer.Exit(1)
->>>>>>> 7dcb3baa
 
         # Create OpenAI client for vLLM
         openai_client = AsyncOpenAI(
@@ -573,9 +523,9 @@
         hud_console.info("Set it in your environment or .env file: OPENAI_API_KEY=your-key-here")
         raise typer.Exit(1)
     elif agent == "vllm":
-        design.info(f"Using vLLM server at {vllm_base_url}")
+        hud_console.info(f"Using vLLM server at {vllm_base_url}")
         if model:
-            design.info(f"Model name: {model}")
+            hud_console.info(f"Model name: {model}")
 
     # Check for HUD_API_KEY if using HUD services
     if not settings.api_key:
